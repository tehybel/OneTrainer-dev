--- conflicted
+++ resolved
@@ -86,7 +86,7 @@
     lora_alpha: float
     lora_weight_dtype: DataType
     attention_mechanism: AttentionMechanism
-    
+
     # optimizer settings
     optimizer: Optimizer
     weight_decay: float
@@ -307,101 +307,10 @@
         data.append(("clear_cache_before_training", True, bool, False))
 
         # training settings
-<<<<<<< HEAD
-        args["learning_rate_scheduler"] = LearningRateScheduler.CONSTANT
-        args["learning_rate"] = 3e-6
-        args["learning_rate_warmup_steps"] = 200
-        args["learning_rate_cycles"] = 1
-        args["weight_decay"] = 1e-2
-        args["epochs"] = 100
-        args["batch_size"] = 1
-        args["gradient_accumulation_steps"] = 1
-        args["ema"] = EMAMode.OFF
-        args["ema_decay"] = 0.999
-        args["ema_update_step_interval"] = 5
-        args["train_text_encoder"] = True
-        args["train_text_encoder_epochs"] = 30
-        args["text_encoder_learning_rate"] = 3e-6
-        args["text_encoder_layer_skip"] = 0
-        args["train_unet"] = True
-        args["train_unet_epochs"] = 10000
-        args["unet_learning_rate"] = 3e-6
-        args["offset_noise_weight"] = 0.0
-        args["perturbation_noise_weight"] = 0.0
-        args["rescale_noise_scheduler_to_zero_terminal_snr"] = False
-        args["force_v_prediction"] = False
-        args["force_epsilon_prediction"] = False
-        args["train_device"] = "cuda"
-        args["temp_device"] = "cpu"
-        args["train_dtype"] = DataType.FLOAT_16
-        args["only_cache"] = False
-        args["resolution"] = 512
-        args["masked_training"] = False
-        args["unmasked_probability"] = 0.1
-        args["unmasked_weight"] = 0.1
-        args["normalize_masked_area_loss"] = False
-        args["max_noising_strength"] = 1.0
-        args["token_count"] = 1
-        args["initial_embedding_text"] = "*"
-        args["embedding_weight_dtype"] = DataType.FLOAT_32
-        args["lora_rank"] = 16
-        args["lora_alpha"] = 1.0
-        args["lora_weight_dtype"] = DataType.FLOAT_32
-        args["attention_mechanism"] = AttentionMechanism.XFORMERS
-        
-        # optimizer settings
-        args["optimizer"] = Optimizer.ADAMW
-        args["weight_decay"] = 1e-2
-        args["momentum"] = 0.99
-        args["dampening"] = 0
-        args["nesterov"] = False
-        args["eps"] = 1e-8
-        args["foreach"] = False  # Disabled, because it uses too much VRAM
-        args["fused"] = True
-        args["min_8bit_size"] = 4096
-        args["percentile_clipping"] = 100
-        args["block_wise"] = True
-        args["is_paged"] = False
-        args["lr_decay"] = 0
-        args["initial_accumulator_value"] = 0
-        args["alpha"] = 0.99
-        args["centered"] = False
-        args["max_unorm"] = 0.02
-        args["betas"] = (0.999, 0.999)
-        args["bias_correction"] = True
-        args["amsgrad"] = False
-        args["adam_w_mode"] = True
-        args["use_bias_correction"] = True
-        args["safeguard_warmup"] = True
-        args["beta3"] = None
-        args["decouple"] = False
-        args["d0"] = 1e-6
-        args["d_coef"] = 1.0
-        args["growth_rate"] = float('inf')
-        args["fsdp_in_use"] = False
-        args["clip_threshold"] = 1.0
-        args["decay_rate"] = -0.8
-        args["beta1"] = None
-        args["scale_parameter"] = True
-        args["relative_step"] = True
-        args["warmup_init"] = False
-        args["eps_tuple"] = (1e-30, 1e-3)
-        args["optim_bits"] = 32 
-        args["log_every"] = 100 
-        args["no_prox"] = False 
-        args["maximize"] = False 
-        args["capturable"] = False 
-        args["differentiable"] = True 
-        
-        
-        
-=======
-        data.append(("optimizer", Optimizer.ADAMW, Optimizer, False))
         data.append(("learning_rate_scheduler", LearningRateScheduler.CONSTANT, LearningRateScheduler, False))
         data.append(("learning_rate", 3e-6, float, False))
         data.append(("learning_rate_warmup_steps", 200, int, False))
         data.append(("learning_rate_cycles", 1, int, False))
-        data.append(("weight_decay", 1e-2, float, False))
         data.append(("epochs", 100, int, False))
         data.append(("batch_size", 1, int, False))
         data.append(("gradient_accumulation_steps", 1, int, False))
@@ -438,7 +347,50 @@
         data.append(("lora_weight_dtype", DataType.FLOAT_32, DataType, False))
         data.append(("attention_mechanism", AttentionMechanism.XFORMERS, AttentionMechanism, False))
 
->>>>>>> 3437bfd8
+        # optimizer settings
+        data.append(("optimizer", Optimizer.ADAMW, Optimizer, False))
+        data.append(("weight_decay", 1e-2, float, False))
+        data.append(("momentum", 0.99, float, False))
+        data.append(("dampening", 0.0, float, False))
+        data.append(("nesterov", False, bool, False))
+        data.append(("eps", 1e-8, float, False))
+        data.append(("foreach", False, bool, False))  # Disabled, because it uses too much VRAM
+        data.append(("fused", True, bool, False))
+        data.append(("min_8bit_size", 4096, int, False))
+        data.append(("percentile_clipping", 100, float, False))
+        data.append(("block_wise", True, bool, False))
+        data.append(("is_paged", False, bool, False))
+        data.append(("lr_decay", 0.0, float, False))
+        data.append(("initial_accumulator_value", 0, float, False))
+        data.append(("alpha", 0.99, float, False))
+        data.append(("centered", False, bool, False))
+        data.append(("max_unorm", 0.02, float, False))
+        data.append(("betas", (0.999, 0.999), float, False))
+        data.append(("bias_correction", True, bool, False))
+        data.append(("amsgrad", False, bool, False))
+        data.append(("adam_w_mode", True, bool, False))
+        data.append(("use_bias_correction", True, bool, False))
+        data.append(("safeguard_warmup", True, bool, False))
+        data.append(("beta3", None, bool, False))
+        data.append(("decouple", False, bool, False))
+        data.append(("d0", 1e-6, float, False))
+        data.append(("d_coef", 1.0, float, False))
+        data.append(("growth_rate", float('inf'), float, False))
+        data.append(("fsdp_in_use", False, bool, False))
+        data.append(("clip_threshold", 1.0, float, False))
+        data.append(("decay_rate", -0.8, float, False))
+        data.append(("beta1", None, float, False))
+        data.append(("scale_parameter", True, bool, False))
+        data.append(("relative_step", True, bool, False))
+        data.append(("warmup_init", False, bool, False))
+        data.append(("eps_tuple", (1e-30, 1e-3), float, False))
+        data.append(("optim_bits", 32, int, False))
+        data.append(("log_every", 100, int, False))
+        data.append(("no_prox", False, bool, False))
+        data.append(("maximize", False, bool, False))
+        data.append(("capturable", False, bool, False))
+        data.append(("differentiable", True, bool, False))
+
         # sample settings
         data.append(("sample_definition_file_name", "training_samples/samples.json", str, False))
         data.append(("sample_after", 10, int, False))
